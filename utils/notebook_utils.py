--- conflicted
+++ resolved
@@ -117,11 +117,6 @@
         self.repo = self.get_repo()
         self.branch = self.get_branch()
         self.config_file = find_config_file()
-<<<<<<< HEAD
-=======
-        self.runtime_version = self.get_runtime_version()
-        self.valid_runtime = self.check_for_valid_runtime()
->>>>>>> 180e8ff1
         self.attributes: dict[str] = {
             k: v for k, v in self.__dict__.items() if not k in ["dbutils", "context"]
         }
@@ -164,38 +159,7 @@
     def get_branch(self) -> Union[str, None]:
         return self.context.get("extraContext").get("mlflowGitReference")
 
-<<<<<<< HEAD
-=======
-    def get_runtime_version(self) -> str:
-        pat = r"(^\d{1,2}\.\d{1,2}).*"
-        context = self.get_context()
-        full_version = context.get("tags").get("sparkVersion")
-        re_match = re.search(pat, full_version)
-        return re_match.group(1) if re_match else "unknown"
-
-    def check_for_valid_runtime(self) -> bool:
-        runtime_version = self.get_runtime_version()
-        pat = r"(^\d{1,2})\.\d{1,2}"
-        re_match = re.search(pat, runtime_version)
-        major_version = re_match.group(1) if re_match else None
-
-        if runtime_version == "unknown":
-            print(
-                "Unknown Databricks Runtime version. Please note that this repo requires a cluster running Databricks Runtime 12.0 or higher."
-            )
-            return False
-
-        if int(major_version) < 12:
-            raise DatabricksRuntimeException(
-                f"This repo requires a cluster running Databricks Runtime 12.0 or higher but your runtime is {self.runtime_version}."
-            )
-            return False
-
-        else:
-            return True
-
-
->>>>>>> 180e8ff1
+    
 def find_config_file() -> str:
     paths = []
     depths = [".", "../", "../../", "../../.."]
